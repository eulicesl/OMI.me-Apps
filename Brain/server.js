--- conflicted
+++ resolved
@@ -125,12 +125,7 @@
 
 
 const openai = new OpenAI({
-    apiKey: process.env.OPENROUTER_API_KEY || process.env.OPENAI_API_KEY,
-    baseURL: process.env.OPENROUTER_API_KEY ? 'https://openrouter.ai/api/v1' : undefined,
-    defaultHeaders: process.env.OPENROUTER_API_KEY ? {
-        'HTTP-Referer': process.env.FRONTEND_URL_BRAIN || 'http://localhost:3000',
-        'X-Title': 'OMI Brain App'
-    } : undefined
+    apiKey: process.env.OPENAI_API_KEY
 });
 
 app.use(bodyParser.json({ limit: '10mb' }));
@@ -280,7 +275,7 @@
 
     try {
         const completion = await openai.chat.completions.create({
-            model: process.env.OPENROUTER_API_KEY ? "openai/gpt-4o-mini" : "gpt-4o-mini",
+            model: "gpt-4o-mini",
             messages: [
                 {
                     role: "system",
@@ -376,7 +371,7 @@
 
     try {
         const completion = await openai.chat.completions.create({
-            model: process.env.OPENROUTER_API_KEY ? "openai/gpt-4o-mini" : "gpt-4o-mini",
+            model: "gpt-4o-mini",
             messages: [
                 {
                     role: "system",
@@ -572,39 +567,6 @@
     try {
         const uid = req.uid;
         
-<<<<<<< HEAD
-        // Delete all user's brain nodes
-        await supabase
-            .from('brain_nodes')
-            .delete()
-            .eq('uid', uid);
-        
-        // Delete all user's brain relationships
-        await supabase
-            .from('brain_relationships')
-            .delete()
-            .eq('uid', uid);
-        
-        // Reset user's encryption key status
-        await supabase
-            .from('brain_users')
-            .update({ 
-                code_check: null,
-                has_key: false 
-            })
-            .eq('uid', uid);
-        
-        // Clear session
-        req.session.destroy();
-        
-        res.json({ 
-            success: true, 
-            message: 'All data reset. Please login again to generate a new key.' 
-        });
-    } catch (error) {
-        console.error('Reset data error:', error);
-        res.status(500).json({ error: 'Failed to reset data' });
-=======
         // Use a single stored procedure to reset user data atomically
         const { error: resetError } = await supabase.rpc('reset_user_data', { uid });
         if (resetError) {
@@ -634,7 +596,6 @@
     } catch (error) {
         console.error('Reset data error:', error);
         return res.status(500).json({ error: 'Failed to reset data' });
->>>>>>> a40e6d8c
     }
 });
 
@@ -964,7 +925,7 @@
 Keep the description natural and engaging, focusing on the most meaningful connections.`;
 
         const completion = await openai.chat.completions.create({
-            model: process.env.OPENROUTER_API_KEY ? "openai/gpt-4o-mini" : "gpt-4o-mini",
+            model: "gpt-4o-mini",
             messages: [
                 {
                     role: "system",
@@ -1097,6 +1058,6 @@
 });
 
 // Start server
-app.listen(port, '0.0.0.0', () => {
+app.listen(port, () => {
     console.log(`Server running on port ${port}`);
 });